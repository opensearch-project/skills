--- conflicted
+++ resolved
@@ -139,7 +139,6 @@
     }
 
     @Test
-<<<<<<< HEAD
     public void testTool_withPreviousInput() {
         PPLTool tool = PPLTool.Factory
             .getInstance()
@@ -150,7 +149,11 @@
             Map<String, String> returnResults = gson.fromJson(executePPLResult, Map.class);
             assertEquals("ppl result", returnResults.get("executionResult"));
             assertEquals("source=demo| head 1", returnResults.get("ppl"));
-=======
+        }, e -> { log.info(e); }));
+
+    }
+
+    @Test
     public void testTool_with_WithoutExecution() {
         PPLTool tool = PPLTool.Factory
             .getInstance()
@@ -160,7 +163,6 @@
         tool.run(ImmutableMap.of("index", "demo", "question", "demo"), ActionListener.<String>wrap(executePPLResult -> {
             Map<String, String> ret = gson.fromJson(executePPLResult, Map.class);
             assertEquals("source=demo| head 1", ret.get("ppl"));
->>>>>>> 940ac32f
         }, e -> { log.info(e); }));
 
     }
