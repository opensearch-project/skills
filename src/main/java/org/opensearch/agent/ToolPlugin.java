/*
 * Copyright OpenSearch Contributors
 * SPDX-License-Identifier: Apache-2.0
 */

package org.opensearch.agent;

import java.util.Collection;
import java.util.Collections;
import java.util.List;
import java.util.function.Supplier;

import org.opensearch.agent.tools.NeuralSparseSearchTool;
import org.opensearch.agent.tools.PPLTool;
import org.opensearch.agent.tools.RAGTool;
import org.opensearch.agent.tools.SearchAlertsTool;
import org.opensearch.agent.tools.SearchAnomalyDetectorsTool;
import org.opensearch.agent.tools.SearchAnomalyResultsTool;
import org.opensearch.agent.tools.SearchMonitorsTool;
import org.opensearch.agent.tools.VectorDBTool;
import org.opensearch.client.Client;
import org.opensearch.cluster.metadata.IndexNameExpressionResolver;
import org.opensearch.cluster.service.ClusterService;
import org.opensearch.core.common.io.stream.NamedWriteableRegistry;
import org.opensearch.core.xcontent.NamedXContentRegistry;
import org.opensearch.env.Environment;
import org.opensearch.env.NodeEnvironment;
import org.opensearch.ml.common.spi.MLCommonsExtension;
import org.opensearch.ml.common.spi.tools.Tool;
import org.opensearch.plugins.Plugin;
import org.opensearch.repositories.RepositoriesService;
import org.opensearch.script.ScriptService;
import org.opensearch.threadpool.ThreadPool;
import org.opensearch.watcher.ResourceWatcherService;

import lombok.SneakyThrows;

public class ToolPlugin extends Plugin implements MLCommonsExtension {

    private Client client;
    private ClusterService clusterService;
    private NamedXContentRegistry xContentRegistry;

    @SneakyThrows
    @Override
    public Collection<Object> createComponents(
        Client client,
        ClusterService clusterService,
        ThreadPool threadPool,
        ResourceWatcherService resourceWatcherService,
        ScriptService scriptService,
        NamedXContentRegistry xContentRegistry,
        Environment environment,
        NodeEnvironment nodeEnvironment,
        NamedWriteableRegistry namedWriteableRegistry,
        IndexNameExpressionResolver indexNameExpressionResolver,
        Supplier<RepositoriesService> repositoriesServiceSupplier
    ) {
        this.client = client;
        this.clusterService = clusterService;
        this.xContentRegistry = xContentRegistry;

        PPLTool.Factory.getInstance().init(client);
        NeuralSparseSearchTool.Factory.getInstance().init(client, xContentRegistry);
        VectorDBTool.Factory.getInstance().init(client, xContentRegistry);
        RAGTool.Factory.getInstance().init(client, xContentRegistry);
        SearchAlertsTool.Factory.getInstance().init(client);
        SearchAnomalyDetectorsTool.Factory.getInstance().init(client, namedWriteableRegistry);
        SearchAnomalyResultsTool.Factory.getInstance().init(client, namedWriteableRegistry);
        SearchMonitorsTool.Factory.getInstance().init(client);
        return Collections.emptyList();
    }

    @Override
    public List<Tool.Factory<? extends Tool>> getToolFactories() {
        return List
            .of(
                PPLTool.Factory.getInstance(),
                NeuralSparseSearchTool.Factory.getInstance(),
                VectorDBTool.Factory.getInstance(),
<<<<<<< HEAD
                SearchIndexTool.Factory.getInstance(),
=======
                VisualizationsTool.Factory.getInstance(),
>>>>>>> 0e65e621
                RAGTool.Factory.getInstance(),
                SearchAlertsTool.Factory.getInstance(),
                SearchAnomalyDetectorsTool.Factory.getInstance(),
                SearchAnomalyResultsTool.Factory.getInstance(),
                SearchMonitorsTool.Factory.getInstance()
            );
    }
}<|MERGE_RESOLUTION|>--- conflicted
+++ resolved
@@ -78,11 +78,6 @@
                 PPLTool.Factory.getInstance(),
                 NeuralSparseSearchTool.Factory.getInstance(),
                 VectorDBTool.Factory.getInstance(),
-<<<<<<< HEAD
-                SearchIndexTool.Factory.getInstance(),
-=======
-                VisualizationsTool.Factory.getInstance(),
->>>>>>> 0e65e621
                 RAGTool.Factory.getInstance(),
                 SearchAlertsTool.Factory.getInstance(),
                 SearchAnomalyDetectorsTool.Factory.getInstance(),
