/*
 * Copyright OpenSearch Contributors
 * SPDX-License-Identifier: Apache-2.0
 */

package org.opensearch.agent;

import java.util.Collection;
import java.util.Collections;
import java.util.List;
import java.util.function.Supplier;

import org.opensearch.agent.tools.NeuralSparseSearchTool;
import org.opensearch.agent.tools.PPLTool;
<<<<<<< HEAD
import org.opensearch.agent.tools.VisualizationsTool;
=======
import org.opensearch.agent.tools.VectorDBTool;
>>>>>>> 7e0ea548
import org.opensearch.client.Client;
import org.opensearch.cluster.metadata.IndexNameExpressionResolver;
import org.opensearch.cluster.service.ClusterService;
import org.opensearch.core.common.io.stream.NamedWriteableRegistry;
import org.opensearch.core.xcontent.NamedXContentRegistry;
import org.opensearch.env.Environment;
import org.opensearch.env.NodeEnvironment;
import org.opensearch.ml.common.spi.MLCommonsExtension;
import org.opensearch.ml.common.spi.tools.Tool;
import org.opensearch.plugins.Plugin;
import org.opensearch.repositories.RepositoriesService;
import org.opensearch.script.ScriptService;
import org.opensearch.threadpool.ThreadPool;
import org.opensearch.watcher.ResourceWatcherService;

import lombok.SneakyThrows;

public class ToolPlugin extends Plugin implements MLCommonsExtension {

    private Client client;
    private ClusterService clusterService;
    private NamedXContentRegistry xContentRegistry;

    @SneakyThrows
    @Override
    public Collection<Object> createComponents(
        Client client,
        ClusterService clusterService,
        ThreadPool threadPool,
        ResourceWatcherService resourceWatcherService,
        ScriptService scriptService,
        NamedXContentRegistry xContentRegistry,
        Environment environment,
        NodeEnvironment nodeEnvironment,
        NamedWriteableRegistry namedWriteableRegistry,
        IndexNameExpressionResolver indexNameExpressionResolver,
        Supplier<RepositoriesService> repositoriesServiceSupplier
    ) {
        this.client = client;
        this.clusterService = clusterService;
        this.xContentRegistry = xContentRegistry;

        PPLTool.Factory.getInstance().init(client);
<<<<<<< HEAD
        VisualizationsTool.Factory.getInstance().init(client);
=======
        NeuralSparseSearchTool.Factory.getInstance().init(client, xContentRegistry);
        VectorDBTool.Factory.getInstance().init(client, xContentRegistry);
>>>>>>> 7e0ea548
        return Collections.emptyList();
    }

    @Override
    public List<Tool.Factory<? extends Tool>> getToolFactories() {
<<<<<<< HEAD
        return List.of(PPLTool.Factory.getInstance(), VisualizationsTool.Factory.getInstance());
=======
        return List.of(PPLTool.Factory.getInstance(), NeuralSparseSearchTool.Factory.getInstance(), VectorDBTool.Factory.getInstance());
>>>>>>> 7e0ea548
    }
}<|MERGE_RESOLUTION|>--- conflicted
+++ resolved
@@ -12,11 +12,8 @@
 
 import org.opensearch.agent.tools.NeuralSparseSearchTool;
 import org.opensearch.agent.tools.PPLTool;
-<<<<<<< HEAD
+import org.opensearch.agent.tools.VectorDBTool;
 import org.opensearch.agent.tools.VisualizationsTool;
-=======
-import org.opensearch.agent.tools.VectorDBTool;
->>>>>>> 7e0ea548
 import org.opensearch.client.Client;
 import org.opensearch.cluster.metadata.IndexNameExpressionResolver;
 import org.opensearch.cluster.service.ClusterService;
@@ -60,21 +57,20 @@
         this.xContentRegistry = xContentRegistry;
 
         PPLTool.Factory.getInstance().init(client);
-<<<<<<< HEAD
         VisualizationsTool.Factory.getInstance().init(client);
-=======
         NeuralSparseSearchTool.Factory.getInstance().init(client, xContentRegistry);
         VectorDBTool.Factory.getInstance().init(client, xContentRegistry);
->>>>>>> 7e0ea548
         return Collections.emptyList();
     }
 
     @Override
     public List<Tool.Factory<? extends Tool>> getToolFactories() {
-<<<<<<< HEAD
-        return List.of(PPLTool.Factory.getInstance(), VisualizationsTool.Factory.getInstance());
-=======
-        return List.of(PPLTool.Factory.getInstance(), NeuralSparseSearchTool.Factory.getInstance(), VectorDBTool.Factory.getInstance());
->>>>>>> 7e0ea548
+        return List
+            .of(
+                PPLTool.Factory.getInstance(),
+                NeuralSparseSearchTool.Factory.getInstance(),
+                VectorDBTool.Factory.getInstance(),
+                VisualizationsTool.Factory.getInstance()
+            );
     }
 }