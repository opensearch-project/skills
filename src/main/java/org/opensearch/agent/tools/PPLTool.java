--- conflicted
+++ resolved
@@ -125,11 +125,7 @@
 
     }
 
-<<<<<<< HEAD
-    public PPLTool(Client client, String modelId, String contextPrompt, String pplModelType, String previousToolKey) {
-=======
-    public PPLTool(Client client, String modelId, String contextPrompt, String pplModelType, boolean execute) {
->>>>>>> 940ac32f
+    public PPLTool(Client client, String modelId, String contextPrompt, String pplModelType, String previousToolKey, boolean execute) {
         this.client = client;
         this.modelId = modelId;
         this.pplModelType = PPLModelType.from(pplModelType);
@@ -138,11 +134,8 @@
         } else {
             this.contextPrompt = contextPrompt;
         }
-<<<<<<< HEAD
         this.previousToolKey = previousToolKey;
-=======
         this.execute = execute;
->>>>>>> 940ac32f
     }
 
     @Override
@@ -290,11 +283,8 @@
                 (String) map.get("model_id"),
                 (String) map.getOrDefault("prompt", ""),
                 (String) map.getOrDefault("model_type", ""),
-<<<<<<< HEAD
                 (String) map.getOrDefault("previous_tool_name", "")
-=======
                 Boolean.valueOf((String) map.getOrDefault("execute", "true"))
->>>>>>> 940ac32f
             );
         }
 
