/*
 * Copyright OpenSearch Contributors
 * SPDX-License-Identifier: Apache-2.0
 */

package org.opensearch.agent.tools;

import static org.opensearch.ml.common.CommonValue.TENANT_ID_FIELD;

import java.io.IOException;
import java.io.InputStream;
import java.nio.charset.StandardCharsets;
import java.security.AccessController;
import java.security.PrivilegedActionException;
import java.security.PrivilegedExceptionAction;
import java.util.ArrayList;
import java.util.Collections;
import java.util.HashMap;
import java.util.HashSet;
import java.util.List;
import java.util.Locale;
import java.util.Map;
import java.util.Objects;
import java.util.Set;
import java.util.StringJoiner;
import java.util.regex.Matcher;
import java.util.regex.Pattern;

import org.apache.commons.lang3.StringUtils;
import org.apache.commons.lang3.math.NumberUtils;
import org.apache.commons.text.StringSubstitutor;
import org.apache.spark.sql.types.DataType;
import org.json.JSONObject;
import org.opensearch.action.ActionRequest;
import org.opensearch.action.admin.indices.mapping.get.GetMappingsRequest;
import org.opensearch.action.search.SearchRequest;
import org.opensearch.agent.tools.utils.ToolHelper;
import org.opensearch.client.Client;
import org.opensearch.cluster.metadata.MappingMetadata;
import org.opensearch.core.action.ActionListener;
import org.opensearch.index.query.MatchAllQueryBuilder;
import org.opensearch.ml.common.FunctionName;
import org.opensearch.ml.common.dataset.remote.RemoteInferenceInputDataSet;
import org.opensearch.ml.common.input.MLInput;
import org.opensearch.ml.common.output.model.ModelTensor;
import org.opensearch.ml.common.output.model.ModelTensorOutput;
import org.opensearch.ml.common.output.model.ModelTensors;
import org.opensearch.ml.common.spi.tools.Tool;
import org.opensearch.ml.common.spi.tools.ToolAnnotation;
import org.opensearch.ml.common.transport.prediction.MLPredictionTaskAction;
import org.opensearch.ml.common.transport.prediction.MLPredictionTaskRequest;
import org.opensearch.search.SearchHit;
import org.opensearch.search.builder.SearchSourceBuilder;
import org.opensearch.sql.plugin.transport.PPLQueryAction;
import org.opensearch.sql.plugin.transport.TransportPPLQueryRequest;
import org.opensearch.sql.ppl.domain.PPLQueryRequest;

import com.google.common.collect.ImmutableMap;
import com.google.gson.Gson;

import lombok.Getter;
import lombok.Setter;
import lombok.extern.log4j.Log4j2;

@Log4j2
@Setter
@Getter
@ToolAnnotation(PPLTool.TYPE)
public class PPLTool implements Tool {

    public static final String TYPE = "PPLTool";

    @Setter
    private Client client;

    private static final String DEFAULT_DESCRIPTION =
        "\"Use this tool when user ask question based on the data in the cluster or parse user statement about which index to use in a conversion.\nAlso use this tool when question only contains index information.\n1. If uesr question contain both question and index name, the input parameters are {'question': UserQuestion, 'index': IndexName}.\n2. If user question contain only question, the input parameter is {'question': UserQuestion}.\n3. If uesr question contain only index name, find the original human input from the conversation histroy and formulate parameter as {'question': UserQuestion, 'index': IndexName}\nThe index name should be exactly as stated in user's input.";

    @Setter
    private String name = TYPE;
    @Getter
    @Setter
    private String description = DEFAULT_DESCRIPTION;
    @Getter
    private String version;

    private String modelId;

    private String contextPrompt;

    private Boolean execute;

    private PPLModelType pplModelType;

    private String previousToolKey;

    private int head;

    private static Gson gson = org.opensearch.ml.common.utils.StringUtils.gson;

    private static Map<String, String> DEFAULT_PROMPT_DICT;

    private static Set<String> ALLOWED_FIELDS_TYPE;

    private static Map<String, String> ALLOWED_FIELD_TYPE_FOR_S3;

    static {
        ALLOWED_FIELDS_TYPE = new HashSet<>(); // from
                                               // https://github.com/opensearch-project/sql/blob/2.x/docs/user/ppl/general/datatypes.rst#data-types-mapping
                                               // and https://opensearch.org/docs/latest/field-types/supported-field-types/index/
        ALLOWED_FIELDS_TYPE.add("boolean");
        ALLOWED_FIELDS_TYPE.add("byte");
        ALLOWED_FIELDS_TYPE.add("short");
        ALLOWED_FIELDS_TYPE.add("integer");
        ALLOWED_FIELDS_TYPE.add("long");
        ALLOWED_FIELDS_TYPE.add("float");
        ALLOWED_FIELDS_TYPE.add("half_float");
        ALLOWED_FIELDS_TYPE.add("scaled_float");
        ALLOWED_FIELDS_TYPE.add("double");
        ALLOWED_FIELDS_TYPE.add("keyword");
        ALLOWED_FIELDS_TYPE.add("text");
        ALLOWED_FIELDS_TYPE.add("date");
        ALLOWED_FIELDS_TYPE.add("date_nanos");
        ALLOWED_FIELDS_TYPE.add("ip");
        ALLOWED_FIELDS_TYPE.add("binary");
        ALLOWED_FIELDS_TYPE.add("object");
        ALLOWED_FIELDS_TYPE.add("nested");
        ALLOWED_FIELDS_TYPE.add("geo_point");

        ALLOWED_FIELD_TYPE_FOR_S3 = new HashMap<>();
        ALLOWED_FIELD_TYPE_FOR_S3.put("string", "text");
        ALLOWED_FIELD_TYPE_FOR_S3.put("timestamp", "date");
        ALLOWED_FIELD_TYPE_FOR_S3.put("int", "integer");
        ALLOWED_FIELD_TYPE_FOR_S3.put("double", "double");

        DEFAULT_PROMPT_DICT = loadDefaultPromptDict();
    }

    public enum PPLModelType {
        CLAUDE,
        FINETUNE,
        OPENAI;

        public static PPLModelType from(String value) {
            if (value.isEmpty()) {
                return PPLModelType.CLAUDE;
            }
            try {
                return PPLModelType.valueOf(value.toUpperCase(Locale.ROOT));
            } catch (Exception e) {
                log.error("Wrong PPL Model type, should be CLAUDE, FINETUNE, or OPENAI");
                return PPLModelType.CLAUDE;
            }
        }

    }

    public PPLTool(
        Client client,
        String modelId,
        String contextPrompt,
        String pplModelType,
        String previousToolKey,
        int head,
        boolean execute
    ) {
        this.client = client;
        this.modelId = modelId;
        this.pplModelType = PPLModelType.from(pplModelType);
        if (contextPrompt.isEmpty()) {
            this.contextPrompt = DEFAULT_PROMPT_DICT.getOrDefault(this.pplModelType.toString(), "");
        } else {
            this.contextPrompt = contextPrompt;
        }
        this.previousToolKey = previousToolKey;
        this.head = head;
        this.execute = execute;
    }

    @SuppressWarnings("unchecked")
    @Override
    public <T> void run(Map<String, String> parameters, ActionListener<T> listener) {
        final String tenantId = parameters.get(TENANT_ID_FIELD);
        extractFromChatParameters(parameters);
        String indexName = getIndexNameFromParameters(parameters);
        if (StringUtils.isBlank(indexName)) {
            throw new IllegalArgumentException(
                "Return this final answer to human directly and do not use other tools: 'Please provide index name'. Please try to directly send this message to human to ask for index name"
            );
        }
        String question = parameters.get("question");
        if (StringUtils.isBlank(indexName) || StringUtils.isBlank(question)) {
            throw new IllegalArgumentException("Parameter index and question can not be null or empty.");
        }
        if (indexName.startsWith(".")) {
            throw new IllegalArgumentException(
                "PPLTool doesn't support searching indices starting with '.' since it could be system index, current searching index name: "
                    + indexName
            );
        }
        ActionListener<String> actionsAfterTableinfo = ActionListener.wrap(tableInfo -> {
            String prompt = constructPrompt(tableInfo, question.strip(), indexName);
            RemoteInferenceInputDataSet inputDataSet = RemoteInferenceInputDataSet
                .builder()
                .parameters(Collections.singletonMap("prompt", prompt))
                .build();
            ActionRequest request = new MLPredictionTaskRequest(
                modelId,
                MLInput.builder().algorithm(FunctionName.REMOTE).inputDataset(inputDataSet).build(),
                null
            );
            client.execute(MLPredictionTaskAction.INSTANCE, request, ActionListener.wrap(mlTaskResponse -> {
                ModelTensorOutput modelTensorOutput = (ModelTensorOutput) mlTaskResponse.getOutput();
                ModelTensors modelTensors = modelTensorOutput.getMlModelOutputs().get(0);
                ModelTensor modelTensor = modelTensors.getMlModelTensors().get(0);
                Map<String, String> dataAsMap = (Map<String, String>) modelTensor.getDataAsMap();
                if (dataAsMap.get("response") == null) {
                    listener.onFailure(new IllegalStateException("Remote endpoint fails to inference."));
                    return;
                }
                String ppl = parseOutput(dataAsMap.get("response"), indexName);
                if (!this.execute) {
                    Map<String, String> ret = ImmutableMap.of("ppl", ppl);
                    listener.onResponse((T) AccessController.doPrivileged((PrivilegedExceptionAction<String>) () -> gson.toJson(ret)));
                    return;
                }
                JSONObject jsonContent = new JSONObject(ImmutableMap.of("query", ppl));
                PPLQueryRequest pplQueryRequest = new PPLQueryRequest(ppl, jsonContent, null, "jdbc");
                TransportPPLQueryRequest transportPPLQueryRequest = new TransportPPLQueryRequest(pplQueryRequest);
                client
                    .execute(
                        PPLQueryAction.INSTANCE,
                        transportPPLQueryRequest,
                        getPPLTransportActionListener(ActionListener.wrap(transportPPLQueryResponse -> {
                            String results = transportPPLQueryResponse.getResult();
                            Map<String, String> returnResults = ImmutableMap.of("ppl", ppl, "executionResult", results);
                            listener
                                .onResponse(
                                    (T) AccessController.doPrivileged((PrivilegedExceptionAction<String>) () -> gson.toJson(returnResults))
                                );
                        }, e -> {
                            String pplError = "execute ppl:" + ppl + ", get error: " + e.getMessage();
                            Exception exception = new Exception(pplError, e);
                            listener.onFailure(exception);
                        }))
                    );
                // Execute output here
            }, e -> {
                log.error(String.format(Locale.ROOT, "fail to predict model: %s with error: %s", modelId, e.getMessage()), e);
                listener.onFailure(e);
            }));
        }, e -> {
            log.info("fail to get index schema");
            listener.onFailure(e);
        }

        );
        if (parameters.containsKey("schema")
            && parameters.containsKey("samples")
            && Objects.equals(parameters.getOrDefault("type", ""), "s3")) {
            Map<String, Object> schema = gson.fromJson(parameters.get("schema"), Map.class);
            List<Object> samples = gson.fromJson(parameters.get("samples"), List.class);
            try {
                String tableInfo = constructTableInfoByPPLResult(transferS3SchemaFormat(schema), (Map<String, Object>) samples.get(0));
                actionsAfterTableinfo.onResponse(tableInfo);
            } catch (Exception e) {
                log.info("fail to get table info for s3");
                actionsAfterTableinfo.onFailure(e);
            }

            return;
        }
        GetMappingsRequest getMappingsRequest = buildGetMappingRequest(indexName);
        client.admin().indices().getMappings(getMappingsRequest, ActionListener.wrap(getMappingsResponse -> {
            Map<String, MappingMetadata> mappings = getMappingsResponse.getMappings();
            if (mappings.isEmpty()) {
                throw new IllegalArgumentException("No matching mapping with index name: " + indexName);
            }
            String firstIndexName = (String) mappings.keySet().toArray()[0];
            SearchRequest searchRequest = buildSearchRequest(firstIndexName);
            client.search(searchRequest, ActionListener.wrap(searchResponse -> {
                SearchHit[] searchHits = searchResponse.getHits().getHits();
                String tableInfo = constructTableInfo(searchHits, mappings);
<<<<<<< HEAD
                actionsAfterTableinfo.onResponse(tableInfo);
=======
                String prompt = constructPrompt(tableInfo, question.strip(), indexName);
                RemoteInferenceInputDataSet inputDataSet = RemoteInferenceInputDataSet
                    .builder()
                    .parameters(Collections.singletonMap("prompt", prompt))
                    .build();
                ActionRequest request = new MLPredictionTaskRequest(
                    modelId,
                    MLInput.builder().algorithm(FunctionName.REMOTE).inputDataset(inputDataSet).build(),
                    null,
                    tenantId
                );
                client.execute(MLPredictionTaskAction.INSTANCE, request, ActionListener.wrap(mlTaskResponse -> {
                    ModelTensorOutput modelTensorOutput = (ModelTensorOutput) mlTaskResponse.getOutput();
                    ModelTensors modelTensors = modelTensorOutput.getMlModelOutputs().get(0);
                    ModelTensor modelTensor = modelTensors.getMlModelTensors().get(0);
                    Map<String, String> dataAsMap = (Map<String, String>) modelTensor.getDataAsMap();
                    if (dataAsMap.get("response") == null) {
                        listener.onFailure(new IllegalStateException("Remote endpoint fails to inference."));
                        return;
                    }
                    String ppl = parseOutput(dataAsMap.get("response"), indexName);
                    if (!this.execute) {
                        Map<String, String> ret = ImmutableMap.of("ppl", ppl);
                        listener.onResponse((T) AccessController.doPrivileged((PrivilegedExceptionAction<String>) () -> gson.toJson(ret)));
                        return;
                    }
                    JSONObject jsonContent = new JSONObject(ImmutableMap.of("query", ppl));
                    PPLQueryRequest pplQueryRequest = new PPLQueryRequest(ppl, jsonContent, null, "jdbc");
                    TransportPPLQueryRequest transportPPLQueryRequest = new TransportPPLQueryRequest(pplQueryRequest);
                    client
                        .execute(
                            PPLQueryAction.INSTANCE,
                            transportPPLQueryRequest,
                            ToolHelper.getPPLTransportActionListener(ActionListener.wrap(transportPPLQueryResponse -> {
                                String results = transportPPLQueryResponse.getResult();
                                Map<String, String> returnResults = ImmutableMap.of("ppl", ppl, "executionResult", results);
                                listener
                                    .onResponse(
                                        (T) AccessController
                                            .doPrivileged((PrivilegedExceptionAction<String>) () -> gson.toJson(returnResults))
                                    );
                            }, e -> {
                                String pplError = "execute ppl:" + ppl + ", get error: " + e.getMessage();
                                Exception exception = new Exception(pplError);
                                listener.onFailure(exception);
                            }))
                        );
                    // Execute output here
                }, e -> {
                    log.error(String.format(Locale.ROOT, "fail to predict model: %s with error: %s", modelId, e.getMessage()), e);
                    listener.onFailure(e);
                }));
>>>>>>> 854c64d9
            }, e -> {
                log.error(String.format(Locale.ROOT, "fail to search model: %s with error: %s", modelId, e.getMessage()), e);
                listener.onFailure(e);
            }));
        }, e -> {
            log.error(String.format(Locale.ROOT, "fail to get mapping of index: %s with error: %s", indexName, e.getMessage()), e);
            String errorMessage = e.getMessage();
            if (errorMessage.contains("no such index")) {
                listener
                    .onFailure(
                        new IllegalArgumentException(
                            "Return this final answer to human directly and do not use other tools: 'Please provide index name'. Please try to directly send this message to human to ask for index name"
                        )
                    );
            } else {
                listener.onFailure(e);
            }
        }));
    }

    @Override
    public String getType() {
        return TYPE;
    }

    @Override
    public String getName() {
        return name;
    }

    @Override
    public boolean validate(Map<String, String> parameters) {
        return parameters != null && !parameters.isEmpty();
    }

    public static class Factory implements Tool.Factory<PPLTool> {
        private Client client;

        private static Factory INSTANCE;

        public static Factory getInstance() {
            if (INSTANCE != null) {
                return INSTANCE;
            }
            synchronized (PPLTool.class) {
                if (INSTANCE != null) {
                    return INSTANCE;
                }
                INSTANCE = new Factory();
                return INSTANCE;
            }
        }

        public void init(Client client) {
            this.client = client;
        }

        @Override
        public PPLTool create(Map<String, Object> map) {
            validatePPLToolParameters(map);
            return new PPLTool(
                client,
                (String) map.get("model_id"),
                (String) map.getOrDefault("prompt", ""),
                (String) map.getOrDefault("model_type", ""),
                (String) map.getOrDefault("previous_tool_name", ""),
                NumberUtils.toInt((String) map.get("head"), -1),
                Boolean.parseBoolean((String) map.getOrDefault("execute", "true"))
            );
        }

        @Override
        public String getDefaultDescription() {
            return DEFAULT_DESCRIPTION;
        }

        @Override
        public String getDefaultType() {
            return TYPE;
        }

        @Override
        public String getDefaultVersion() {
            return null;
        }

    }

    private SearchRequest buildSearchRequest(String indexName) {
        SearchSourceBuilder searchSourceBuilder = new SearchSourceBuilder();
        searchSourceBuilder.size(1).query(new MatchAllQueryBuilder());
        // client;
        return new SearchRequest(new String[] { indexName }, searchSourceBuilder);
    }

    private GetMappingsRequest buildGetMappingRequest(String indexName) {
        String[] indices = new String[] { indexName };
        GetMappingsRequest getMappingsRequest = new GetMappingsRequest();
        getMappingsRequest.indices(indices);
        return getMappingsRequest;
    }

    private static void validatePPLToolParameters(Map<String, Object> map) {
        if (StringUtils.isBlank((String) map.get("model_id"))) {
            throw new IllegalArgumentException("PPL tool needs non blank model id.");
        }
        if (map.containsKey("execute") && Objects.nonNull(map.get("execute"))) {
            String execute = map.get("execute").toString().toLowerCase(Locale.ROOT);
            if (!execute.equals("true") && !execute.equals("false")) {
                throw new IllegalArgumentException("PPL tool parameter execute must be false or true");
            }

        }
        if (map.containsKey("head")) {
            String head = map.get("head").toString();
            try {
                int headInt = NumberUtils.createInteger(head);
            } catch (Exception e) {
                throw new IllegalArgumentException("PPL tool parameter head must be integer.");
            }
        }
    }

    private void addSparkType(Map<String, String> fieldToType, String targetKey, String targetType) {
        if (ALLOWED_FIELD_TYPE_FOR_S3.containsKey(targetType)) {
            targetType = ALLOWED_FIELD_TYPE_FOR_S3.get(targetType);
        }
        if (ALLOWED_FIELDS_TYPE.contains(targetType)) {
            fieldToType.put(targetKey, targetType);
        }
    }

    private void extractS3FieldToType(String prefix, Map<String, Object> structMap, Map<String, String> fieldToType) {
        String type = (String) structMap.get("type");
        if (StringUtils.equals(type, "array")) {
            if (structMap.get("elementType") instanceof String) {
                addSparkType(fieldToType, prefix, type);
            }
            extractS3FieldToType(prefix, (Map<String, Object>) structMap.get("elementType"), fieldToType);
            return;
        }
        if (!StringUtils.equals(type, "struct")) {
            addSparkType(fieldToType, prefix, type);
            return;
        }
        List<Map<String, Object>> fields = (List<Map<String, Object>>) structMap.get("fields");
        for (Map<String, Object> field : fields) {
            Object currentType = field.get("type");
            if (currentType instanceof String) {
                addSparkType(fieldToType, prefix + "." + field.get("name"), (String) currentType);
            } else if (currentType instanceof Map<?, ?>) {
                extractS3FieldToType(prefix + "." + field.get("name"), (Map<String, Object>) currentType, fieldToType);
            }
        }

    }

    private void extractS3Types(String schema, String prefix, Map<String, String> fieldToType) throws PrivilegedActionException {
        try {
            DataType structType = AccessController.doPrivileged((PrivilegedExceptionAction<DataType>) () -> DataType.fromDDL(schema));
            Map<String, Object> map = gson.fromJson(structType.json(), Map.class);
            extractS3FieldToType(prefix, map, fieldToType);
        } catch (Exception e) {
            throw new IllegalArgumentException("Unable to extract field types from schema " + schema, e);
        }
    }

    private String constructTableInfoByPPLResult(Map<String, Object> schema, Map<String, Object> samples) throws PrivilegedActionException {
        Map<String, String> fieldsToType = new HashMap<>();
        for (Map.Entry<String, Object> entry : schema.entrySet()) {
            String key = entry.getKey();
            String value = entry.getValue().toString();
            if (ALLOWED_FIELD_TYPE_FOR_S3.containsKey(value)) {
                value = ALLOWED_FIELD_TYPE_FOR_S3.get(value);
            }
            if (ALLOWED_FIELDS_TYPE.contains(value)) {
                fieldsToType.put(key, value);
            } else if (value.toLowerCase(Locale.ROOT).startsWith("struct<") || value.toLowerCase(Locale.ROOT).startsWith("array<")) {
                extractS3Types(value, key, fieldsToType);
            }
        }
        Map<String, String> fieldsToSample = new HashMap<>();
        for (String key : fieldsToType.keySet()) {
            fieldsToSample.put(key, "");
        }
        extractSamples(samples, fieldsToSample, "");
        List<String> sortedKeys = new ArrayList<>(fieldsToType.keySet());
        Collections.sort(sortedKeys);
        StringJoiner tableInfoJoiner = new StringJoiner("\n");
        for (String key : sortedKeys) {
            String line = "";
            if (ALLOWED_FIELDS_TYPE.contains(fieldsToType.get(key))) {
                line = "- " + key + ": " + fieldsToType.get(key);
            }
            if (fieldsToSample.containsKey(key)) {
                line += " (" + fieldsToSample.get(key) + ")";
            }
            tableInfoJoiner.add(line);
        }
        return tableInfoJoiner.toString();

    }

    private String constructTableInfo(SearchHit[] searchHits, Map<String, MappingMetadata> mappings) throws PrivilegedActionException {
        String firstIndexName = (String) mappings.keySet().toArray()[0];
        MappingMetadata mappingMetadata = mappings.get(firstIndexName);
        Map<String, Object> mappingSource = (Map<String, Object>) mappingMetadata.getSourceAsMap().get("properties");
        if (Objects.isNull(mappingSource)) {
            throw new IllegalArgumentException(
                "The querying index doesn't have mapping metadata, please add data to it or using another index."
            );
        }
        Map<String, String> fieldsToType = new HashMap<>();
        ToolHelper.extractFieldNamesTypes(mappingSource, fieldsToType, "", false);
        StringJoiner tableInfoJoiner = new StringJoiner("\n");
        List<String> sortedKeys = new ArrayList<>(fieldsToType.keySet());
        Collections.sort(sortedKeys);

        if (searchHits.length > 0) {
            SearchHit hit = searchHits[0];
            Map<String, Object> sampleSource = hit.getSourceAsMap();
            Map<String, String> fieldsToSample = new HashMap<>();
            for (String key : fieldsToType.keySet()) {
                fieldsToSample.put(key, "");
            }
            extractSamples(sampleSource, fieldsToSample, "");

            for (String key : sortedKeys) {
                if (ALLOWED_FIELDS_TYPE.contains(fieldsToType.get(key))) {
                    String line = "- " + key + ": " + fieldsToType.get(key) + " (" + fieldsToSample.get(key) + ")";
                    tableInfoJoiner.add(line);
                }
            }
        } else {
            for (String key : sortedKeys) {
                if (ALLOWED_FIELDS_TYPE.contains(fieldsToType.get(key))) {
                    String line = "- " + key + ": " + fieldsToType.get(key);
                    tableInfoJoiner.add(line);
                }
            }
        }

        return tableInfoJoiner.toString();
    }

    private String constructPrompt(String tableInfo, String question, String indexName) {
        Map<String, String> indexInfo = ImmutableMap.of("mappingInfo", tableInfo, "question", question, "indexName", indexName);
        StringSubstitutor substitutor = new StringSubstitutor(indexInfo, "${indexInfo.", "}");
        return substitutor.replace(contextPrompt);
    }

    private static void extractSamples(Map<String, Object> sampleSource, Map<String, String> fieldsToSample, String prefix)
        throws PrivilegedActionException {
        if (!prefix.isEmpty()) {
            prefix += ".";
        }

        for (Map.Entry<String, Object> entry : sampleSource.entrySet()) {
            String p = entry.getKey();
            Object v = entry.getValue();
            while (v instanceof List<?>) {
                v = ((List<?>) v).get(0);
            }

            String fullKey = prefix + p;
            if (fieldsToSample.containsKey(fullKey)) {
                Object finalV = v;
                fieldsToSample.put(fullKey, AccessController.doPrivileged((PrivilegedExceptionAction<String>) () -> gson.toJson(finalV)));
            } else {
                if (v instanceof Map) {
                    extractSamples((Map<String, Object>) v, fieldsToSample, fullKey);
                }

            }
        }
    }

    @SuppressWarnings("unchecked")
    private void extractFromChatParameters(Map<String, String> parameters) {
        if (parameters.containsKey("input")) {
            String input = parameters.get("input");
            try {
                Map<String, String> chatParameters = gson.fromJson(input, Map.class);
                parameters.putAll(chatParameters);
            } catch (Exception e) {
                log.error(String.format(Locale.ROOT, "Failed to parse chat parameters, input is: %s, which is not a valid json", input), e);
            }
        }
    }

    private String parseOutput(String llmOutput, String indexName) {
        String ppl;
        Pattern pattern = Pattern.compile("<ppl>((.|[\\r\\n])+?)</ppl>"); // For ppl like <ppl> source=a \n | fields b </ppl>
        Matcher matcher = pattern.matcher(llmOutput);

        if (matcher.find()) {
            ppl = matcher.group(1).replaceAll("[\\r\\n]", "").replaceAll("ISNOTNULL", "isnotnull").trim();
        } else { // logic for only ppl returned
            int sourceIndex = llmOutput.indexOf("source=");
            int describeIndex = llmOutput.indexOf("describe ");
            if (sourceIndex != -1) {
                llmOutput = llmOutput.substring(sourceIndex);

                // Splitting the string at "|"
                String[] lists = llmOutput.split("\\|");

                // Modifying the first element
                if (lists.length > 0) {
                    lists[0] = "source=" + indexName;
                }

                // Joining the string back together
                ppl = String.join("|", lists);
            } else if (describeIndex != -1) {
                llmOutput = llmOutput.substring(describeIndex);
                String[] lists = llmOutput.split("\\|");

                // Modifying the first element
                if (lists.length > 0) {
                    lists[0] = "describe " + indexName;
                }

                // Joining the string back together
                ppl = String.join("|", lists);
            } else {
                throw new IllegalArgumentException("The returned PPL: " + llmOutput + " has wrong format");
            }
        }
        if (this.pplModelType != PPLModelType.FINETUNE) {
            ppl = ppl.replace("`", "");
        }
        ppl = ppl.replaceAll("\\bSPAN\\(", "span(");
        if (this.head > 0) {
            String[] lists = llmOutput.split("\\|");
            String lastCommand = lists[lists.length - 1].strip();
            if (!lastCommand.toLowerCase(Locale.ROOT).startsWith("head")) // not handle cases source=...| ... | head 5 | head <head>
            {
                ppl = ppl + " | head " + this.head;
            }
        }

        return ppl;
    }

    private String getIndexNameFromParameters(Map<String, String> parameters) {
        String indexName = parameters.getOrDefault("index", "");
        if (!StringUtils.isBlank(this.previousToolKey) && StringUtils.isBlank(indexName)) {
            indexName = parameters.getOrDefault(this.previousToolKey + ".output", ""); // read index name from previous key
        }
        return indexName.trim();
    }

    private Map<String, Object> transferS3SchemaFormat(Map<String, Object> originalSchema) {
        Map<String, Object> newSchema = new HashMap<>();
        for (Map.Entry<String, Object> entry : originalSchema.entrySet()) {
            String key = entry.getKey();
            Map<String, Object> value = (Map<String, Object>) entry.getValue();
            newSchema.put(key, value.get("data_type"));
        }
        return newSchema;
    }

    @SuppressWarnings("unchecked")
    private static Map<String, String> loadDefaultPromptDict() {
        try (InputStream searchResponseIns = PPLTool.class.getResourceAsStream("PPLDefaultPrompt.json")) {
            if (searchResponseIns != null) {
                String defaultPromptContent = new String(searchResponseIns.readAllBytes(), StandardCharsets.UTF_8);
                return gson.fromJson(defaultPromptContent, Map.class);
            }
        } catch (IOException e) {
            log.error("Failed to load default prompt dict", e);
        }
        return new HashMap<>();
    }
}<|MERGE_RESOLUTION|>--- conflicted
+++ resolved
@@ -4,8 +4,6 @@
  */
 
 package org.opensearch.agent.tools;
-
-import static org.opensearch.ml.common.CommonValue.TENANT_ID_FIELD;
 
 import java.io.IOException;
 import java.io.InputStream;
@@ -38,6 +36,7 @@
 import org.opensearch.client.Client;
 import org.opensearch.cluster.metadata.MappingMetadata;
 import org.opensearch.core.action.ActionListener;
+import org.opensearch.core.action.ActionResponse;
 import org.opensearch.index.query.MatchAllQueryBuilder;
 import org.opensearch.ml.common.FunctionName;
 import org.opensearch.ml.common.dataset.remote.RemoteInferenceInputDataSet;
@@ -53,6 +52,7 @@
 import org.opensearch.search.builder.SearchSourceBuilder;
 import org.opensearch.sql.plugin.transport.PPLQueryAction;
 import org.opensearch.sql.plugin.transport.TransportPPLQueryRequest;
+import org.opensearch.sql.plugin.transport.TransportPPLQueryResponse;
 import org.opensearch.sql.ppl.domain.PPLQueryRequest;
 
 import com.google.common.collect.ImmutableMap;
@@ -61,6 +61,8 @@
 import lombok.Getter;
 import lombok.Setter;
 import lombok.extern.log4j.Log4j2;
+
+import static org.opensearch.ml.common.CommonValue.TENANT_ID_FIELD;
 
 @Log4j2
 @Setter
@@ -74,7 +76,7 @@
     private Client client;
 
     private static final String DEFAULT_DESCRIPTION =
-        "\"Use this tool when user ask question based on the data in the cluster or parse user statement about which index to use in a conversion.\nAlso use this tool when question only contains index information.\n1. If uesr question contain both question and index name, the input parameters are {'question': UserQuestion, 'index': IndexName}.\n2. If user question contain only question, the input parameter is {'question': UserQuestion}.\n3. If uesr question contain only index name, find the original human input from the conversation histroy and formulate parameter as {'question': UserQuestion, 'index': IndexName}\nThe index name should be exactly as stated in user's input.";
+            "\"Use this tool when user ask question based on the data in the cluster or parse user statement about which index to use in a conversion.\nAlso use this tool when question only contains index information.\n1. If uesr question contain both question and index name, the input parameters are {'question': UserQuestion, 'index': IndexName}.\n2. If user question contain only question, the input parameter is {'question': UserQuestion}.\n3. If uesr question contain only index name, find the original human input from the conversation histroy and formulate parameter as {'question': UserQuestion, 'index': IndexName}\nThe index name should be exactly as stated in user's input.";
 
     @Setter
     private String name = TYPE;
@@ -106,8 +108,8 @@
 
     static {
         ALLOWED_FIELDS_TYPE = new HashSet<>(); // from
-                                               // https://github.com/opensearch-project/sql/blob/2.x/docs/user/ppl/general/datatypes.rst#data-types-mapping
-                                               // and https://opensearch.org/docs/latest/field-types/supported-field-types/index/
+        // https://github.com/opensearch-project/sql/blob/2.x/docs/user/ppl/general/datatypes.rst#data-types-mapping
+        // and https://opensearch.org/docs/latest/field-types/supported-field-types/index/
         ALLOWED_FIELDS_TYPE.add("boolean");
         ALLOWED_FIELDS_TYPE.add("byte");
         ALLOWED_FIELDS_TYPE.add("short");
@@ -156,13 +158,13 @@
     }
 
     public PPLTool(
-        Client client,
-        String modelId,
-        String contextPrompt,
-        String pplModelType,
-        String previousToolKey,
-        int head,
-        boolean execute
+            Client client,
+            String modelId,
+            String contextPrompt,
+            String pplModelType,
+            String previousToolKey,
+            int head,
+            boolean execute
     ) {
         this.client = client;
         this.modelId = modelId;
@@ -185,7 +187,7 @@
         String indexName = getIndexNameFromParameters(parameters);
         if (StringUtils.isBlank(indexName)) {
             throw new IllegalArgumentException(
-                "Return this final answer to human directly and do not use other tools: 'Please provide index name'. Please try to directly send this message to human to ask for index name"
+                    "Return this final answer to human directly and do not use other tools: 'Please provide index name'. Please try to directly send this message to human to ask for index name"
             );
         }
         String question = parameters.get("question");
@@ -194,70 +196,71 @@
         }
         if (indexName.startsWith(".")) {
             throw new IllegalArgumentException(
-                "PPLTool doesn't support searching indices starting with '.' since it could be system index, current searching index name: "
-                    + indexName
+                    "PPLTool doesn't support searching indices starting with '.' since it could be system index, current searching index name: "
+                            + indexName
             );
         }
         ActionListener<String> actionsAfterTableinfo = ActionListener.wrap(tableInfo -> {
-            String prompt = constructPrompt(tableInfo, question.strip(), indexName);
-            RemoteInferenceInputDataSet inputDataSet = RemoteInferenceInputDataSet
-                .builder()
-                .parameters(Collections.singletonMap("prompt", prompt))
-                .build();
-            ActionRequest request = new MLPredictionTaskRequest(
-                modelId,
-                MLInput.builder().algorithm(FunctionName.REMOTE).inputDataset(inputDataSet).build(),
-                null
-            );
-            client.execute(MLPredictionTaskAction.INSTANCE, request, ActionListener.wrap(mlTaskResponse -> {
-                ModelTensorOutput modelTensorOutput = (ModelTensorOutput) mlTaskResponse.getOutput();
-                ModelTensors modelTensors = modelTensorOutput.getMlModelOutputs().get(0);
-                ModelTensor modelTensor = modelTensors.getMlModelTensors().get(0);
-                Map<String, String> dataAsMap = (Map<String, String>) modelTensor.getDataAsMap();
-                if (dataAsMap.get("response") == null) {
-                    listener.onFailure(new IllegalStateException("Remote endpoint fails to inference."));
-                    return;
+                    String prompt = constructPrompt(tableInfo, question.strip(), indexName);
+                    RemoteInferenceInputDataSet inputDataSet = RemoteInferenceInputDataSet
+                            .builder()
+                            .parameters(Collections.singletonMap("prompt", prompt))
+                            .build();
+                    ActionRequest request = new MLPredictionTaskRequest(
+                            modelId,
+                            MLInput.builder().algorithm(FunctionName.REMOTE).inputDataset(inputDataSet).build(),
+                            null,
+                            tenantId
+                    );
+                    client.execute(MLPredictionTaskAction.INSTANCE, request, ActionListener.wrap(mlTaskResponse -> {
+                        ModelTensorOutput modelTensorOutput = (ModelTensorOutput) mlTaskResponse.getOutput();
+                        ModelTensors modelTensors = modelTensorOutput.getMlModelOutputs().get(0);
+                        ModelTensor modelTensor = modelTensors.getMlModelTensors().get(0);
+                        Map<String, String> dataAsMap = (Map<String, String>) modelTensor.getDataAsMap();
+                        if (dataAsMap.get("response") == null) {
+                            listener.onFailure(new IllegalStateException("Remote endpoint fails to inference."));
+                            return;
+                        }
+                        String ppl = parseOutput(dataAsMap.get("response"), indexName);
+                        if (!this.execute) {
+                            Map<String, String> ret = ImmutableMap.of("ppl", ppl);
+                            listener.onResponse((T) AccessController.doPrivileged((PrivilegedExceptionAction<String>) () -> gson.toJson(ret)));
+                            return;
+                        }
+                        JSONObject jsonContent = new JSONObject(ImmutableMap.of("query", ppl));
+                        PPLQueryRequest pplQueryRequest = new PPLQueryRequest(ppl, jsonContent, null, "jdbc");
+                        TransportPPLQueryRequest transportPPLQueryRequest = new TransportPPLQueryRequest(pplQueryRequest);
+                        client
+                                .execute(
+                                        PPLQueryAction.INSTANCE,
+                                        transportPPLQueryRequest,
+                                        getPPLTransportActionListener(ActionListener.wrap(transportPPLQueryResponse -> {
+                                            String results = transportPPLQueryResponse.getResult();
+                                            Map<String, String> returnResults = ImmutableMap.of("ppl", ppl, "executionResult", results);
+                                            listener
+                                                    .onResponse(
+                                                            (T) AccessController.doPrivileged((PrivilegedExceptionAction<String>) () -> gson.toJson(returnResults))
+                                                    );
+                                        }, e -> {
+                                            String pplError = "execute ppl:" + ppl + ", get error: " + e.getMessage();
+                                            Exception exception = new Exception(pplError, e);
+                                            listener.onFailure(exception);
+                                        }))
+                                );
+                        // Execute output here
+                    }, e -> {
+                        log.error(String.format(Locale.ROOT, "fail to predict model: %s with error: %s", modelId, e.getMessage()), e);
+                        listener.onFailure(e);
+                    }));
+                }, e -> {
+                    log.info("fail to get index schema");
+                    listener.onFailure(e);
                 }
-                String ppl = parseOutput(dataAsMap.get("response"), indexName);
-                if (!this.execute) {
-                    Map<String, String> ret = ImmutableMap.of("ppl", ppl);
-                    listener.onResponse((T) AccessController.doPrivileged((PrivilegedExceptionAction<String>) () -> gson.toJson(ret)));
-                    return;
-                }
-                JSONObject jsonContent = new JSONObject(ImmutableMap.of("query", ppl));
-                PPLQueryRequest pplQueryRequest = new PPLQueryRequest(ppl, jsonContent, null, "jdbc");
-                TransportPPLQueryRequest transportPPLQueryRequest = new TransportPPLQueryRequest(pplQueryRequest);
-                client
-                    .execute(
-                        PPLQueryAction.INSTANCE,
-                        transportPPLQueryRequest,
-                        getPPLTransportActionListener(ActionListener.wrap(transportPPLQueryResponse -> {
-                            String results = transportPPLQueryResponse.getResult();
-                            Map<String, String> returnResults = ImmutableMap.of("ppl", ppl, "executionResult", results);
-                            listener
-                                .onResponse(
-                                    (T) AccessController.doPrivileged((PrivilegedExceptionAction<String>) () -> gson.toJson(returnResults))
-                                );
-                        }, e -> {
-                            String pplError = "execute ppl:" + ppl + ", get error: " + e.getMessage();
-                            Exception exception = new Exception(pplError, e);
-                            listener.onFailure(exception);
-                        }))
-                    );
-                // Execute output here
-            }, e -> {
-                log.error(String.format(Locale.ROOT, "fail to predict model: %s with error: %s", modelId, e.getMessage()), e);
-                listener.onFailure(e);
-            }));
-        }, e -> {
-            log.info("fail to get index schema");
-            listener.onFailure(e);
-        }
 
         );
         if (parameters.containsKey("schema")
-            && parameters.containsKey("samples")
-            && Objects.equals(parameters.getOrDefault("type", ""), "s3")) {
+                && parameters.containsKey("samples")
+                && Objects.equals(parameters.getOrDefault("type", ""), "s3")) {
             Map<String, Object> schema = gson.fromJson(parameters.get("schema"), Map.class);
             List<Object> samples = gson.fromJson(parameters.get("samples"), List.class);
             try {
@@ -281,62 +284,7 @@
             client.search(searchRequest, ActionListener.wrap(searchResponse -> {
                 SearchHit[] searchHits = searchResponse.getHits().getHits();
                 String tableInfo = constructTableInfo(searchHits, mappings);
-<<<<<<< HEAD
                 actionsAfterTableinfo.onResponse(tableInfo);
-=======
-                String prompt = constructPrompt(tableInfo, question.strip(), indexName);
-                RemoteInferenceInputDataSet inputDataSet = RemoteInferenceInputDataSet
-                    .builder()
-                    .parameters(Collections.singletonMap("prompt", prompt))
-                    .build();
-                ActionRequest request = new MLPredictionTaskRequest(
-                    modelId,
-                    MLInput.builder().algorithm(FunctionName.REMOTE).inputDataset(inputDataSet).build(),
-                    null,
-                    tenantId
-                );
-                client.execute(MLPredictionTaskAction.INSTANCE, request, ActionListener.wrap(mlTaskResponse -> {
-                    ModelTensorOutput modelTensorOutput = (ModelTensorOutput) mlTaskResponse.getOutput();
-                    ModelTensors modelTensors = modelTensorOutput.getMlModelOutputs().get(0);
-                    ModelTensor modelTensor = modelTensors.getMlModelTensors().get(0);
-                    Map<String, String> dataAsMap = (Map<String, String>) modelTensor.getDataAsMap();
-                    if (dataAsMap.get("response") == null) {
-                        listener.onFailure(new IllegalStateException("Remote endpoint fails to inference."));
-                        return;
-                    }
-                    String ppl = parseOutput(dataAsMap.get("response"), indexName);
-                    if (!this.execute) {
-                        Map<String, String> ret = ImmutableMap.of("ppl", ppl);
-                        listener.onResponse((T) AccessController.doPrivileged((PrivilegedExceptionAction<String>) () -> gson.toJson(ret)));
-                        return;
-                    }
-                    JSONObject jsonContent = new JSONObject(ImmutableMap.of("query", ppl));
-                    PPLQueryRequest pplQueryRequest = new PPLQueryRequest(ppl, jsonContent, null, "jdbc");
-                    TransportPPLQueryRequest transportPPLQueryRequest = new TransportPPLQueryRequest(pplQueryRequest);
-                    client
-                        .execute(
-                            PPLQueryAction.INSTANCE,
-                            transportPPLQueryRequest,
-                            ToolHelper.getPPLTransportActionListener(ActionListener.wrap(transportPPLQueryResponse -> {
-                                String results = transportPPLQueryResponse.getResult();
-                                Map<String, String> returnResults = ImmutableMap.of("ppl", ppl, "executionResult", results);
-                                listener
-                                    .onResponse(
-                                        (T) AccessController
-                                            .doPrivileged((PrivilegedExceptionAction<String>) () -> gson.toJson(returnResults))
-                                    );
-                            }, e -> {
-                                String pplError = "execute ppl:" + ppl + ", get error: " + e.getMessage();
-                                Exception exception = new Exception(pplError);
-                                listener.onFailure(exception);
-                            }))
-                        );
-                    // Execute output here
-                }, e -> {
-                    log.error(String.format(Locale.ROOT, "fail to predict model: %s with error: %s", modelId, e.getMessage()), e);
-                    listener.onFailure(e);
-                }));
->>>>>>> 854c64d9
             }, e -> {
                 log.error(String.format(Locale.ROOT, "fail to search model: %s with error: %s", modelId, e.getMessage()), e);
                 listener.onFailure(e);
@@ -346,11 +294,11 @@
             String errorMessage = e.getMessage();
             if (errorMessage.contains("no such index")) {
                 listener
-                    .onFailure(
-                        new IllegalArgumentException(
-                            "Return this final answer to human directly and do not use other tools: 'Please provide index name'. Please try to directly send this message to human to ask for index name"
-                        )
-                    );
+                        .onFailure(
+                                new IllegalArgumentException(
+                                        "Return this final answer to human directly and do not use other tools: 'Please provide index name'. Please try to directly send this message to human to ask for index name"
+                                )
+                        );
             } else {
                 listener.onFailure(e);
             }
@@ -398,13 +346,13 @@
         public PPLTool create(Map<String, Object> map) {
             validatePPLToolParameters(map);
             return new PPLTool(
-                client,
-                (String) map.get("model_id"),
-                (String) map.getOrDefault("prompt", ""),
-                (String) map.getOrDefault("model_type", ""),
-                (String) map.getOrDefault("previous_tool_name", ""),
-                NumberUtils.toInt((String) map.get("head"), -1),
-                Boolean.parseBoolean((String) map.getOrDefault("execute", "true"))
+                    client,
+                    (String) map.get("model_id"),
+                    (String) map.getOrDefault("prompt", ""),
+                    (String) map.getOrDefault("model_type", ""),
+                    (String) map.getOrDefault("previous_tool_name", ""),
+                    NumberUtils.toInt((String) map.get("head"), -1),
+                    Boolean.parseBoolean((String) map.getOrDefault("execute", "true"))
             );
         }
 
@@ -546,7 +494,7 @@
         Map<String, Object> mappingSource = (Map<String, Object>) mappingMetadata.getSourceAsMap().get("properties");
         if (Objects.isNull(mappingSource)) {
             throw new IllegalArgumentException(
-                "The querying index doesn't have mapping metadata, please add data to it or using another index."
+                    "The querying index doesn't have mapping metadata, please add data to it or using another index."
             );
         }
         Map<String, String> fieldsToType = new HashMap<>();
@@ -589,7 +537,7 @@
     }
 
     private static void extractSamples(Map<String, Object> sampleSource, Map<String, String> fieldsToSample, String prefix)
-        throws PrivilegedActionException {
+            throws PrivilegedActionException {
         if (!prefix.isEmpty()) {
             prefix += ".";
         }
@@ -612,6 +560,10 @@
 
             }
         }
+    }
+
+    private <T extends ActionResponse> ActionListener<T> getPPLTransportActionListener(ActionListener<TransportPPLQueryResponse> listener) {
+        return ActionListener.wrap(r -> { listener.onResponse(TransportPPLQueryResponse.fromActionResponse(r)); }, listener::onFailure);
     }
 
     @SuppressWarnings("unchecked")
