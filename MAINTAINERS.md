--- conflicted
+++ resolved
@@ -23,10 +23,7 @@
 | Subhobrata DEY        | [sbcd90](https://github.com/sbcd90)                 | Amazon      |
 | Zhichao Geng          | [zhichao-aws](https://github.com/zhichao-aws)       | Amazon      |
 | Joshua Li             | [joshuali925](https://github.com/joshuali925)       | Amazon      |
-<<<<<<< HEAD
 | Binlong Gao           | [gaobinlong](https://github.com/gaobinlong)         | Amazon      |
-=======
 | Hailong Cui             | [hailong-am](https://github.com/hailong-am)       | Amazon      |
->>>>>>> 42aa0e97
 
 [This document](https://github.com/opensearch-project/.github/blob/main/MAINTAINERS.md) explains what maintainers do in this repo, and how they should be doing it. If you're interested in contributing, see [CONTRIBUTING](CONTRIBUTING.md).