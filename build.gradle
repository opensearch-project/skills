/*
 * Copyright OpenSearch Contributors
 * SPDX-License-Identifier: Apache-2.0
 */

import org.opensearch.gradle.test.RestIntegTestTask
import java.util.concurrent.Callable
import java.nio.file.Paths
import com.github.jengelman.gradle.plugins.shadow.ShadowPlugin

buildscript {
    ext {
        opensearch_group = "org.opensearch"
<<<<<<< HEAD
        opensearch_version = System.getProperty("opensearch.version", "3.3.2-SNAPSHOT")
=======
        opensearch_version = System.getProperty("opensearch.version", "3.3.1-SNAPSHOT")
>>>>>>> e52e21cd
         buildVersionQualifier = System.getProperty("build.version_qualifier", "")
        isSnapshot = "true" == System.getProperty("build.snapshot", "true")
        version_tokens = opensearch_version.tokenize('-')
        opensearch_build = version_tokens[0] + '.0'
        plugin_no_snapshot = opensearch_build
         if (buildVersionQualifier) {
            opensearch_build += "-${buildVersionQualifier}"
            plugin_no_snapshot += "-${buildVersionQualifier}"
        }
        if (isSnapshot) {
            opensearch_build += "-SNAPSHOT"
        }
        opensearch_no_snapshot = opensearch_build.replace("-SNAPSHOT","")

        kotlin_version = System.getProperty("kotlin.version", "1.8.21")
    }

    repositories {
        mavenLocal()
        maven { url "https://ci.opensearch.org/ci/dbc/snapshots/maven/" }
        maven { url "https://plugins.gradle.org/m2/" }
        mavenCentral()
    }

    dependencies {
        classpath "${opensearch_group}.gradle:build-tools:${opensearch_version}"
    }
}

plugins {
    id 'java-library'
    id 'com.diffplug.spotless' version '6.25.0'
    id "io.freefair.lombok" version "8.10.2"
    id "de.undercouch.download" version "5.6.0"
}

lombok {
    version = "1.18.38"
}

repositories {
    mavenLocal()
    mavenCentral()
    maven { url "https://plugins.gradle.org/m2/" }
    maven { url "https://ci.opensearch.org/ci/dbc/snapshots/maven/" }
}

allprojects {
    group = opensearch_group
    version = "${opensearch_build}"
}

apply plugin: 'java'
apply plugin: 'jacoco'
apply plugin: 'idea'
apply plugin: 'signing'
apply plugin: 'maven-publish'
apply plugin: 'opensearch.repositories'
apply from: 'build-tools/opensearchplugin-coverage.gradle'
apply plugin: 'opensearch.opensearchplugin'
apply plugin: 'opensearch.testclusters'
apply plugin: 'opensearch.pluginzip'
apply plugin: 'opensearch.java-agent'

java {
    targetCompatibility = JavaVersion.VERSION_21
    sourceCompatibility = JavaVersion.VERSION_21
}

def sqlJarDirectory = "$buildDir/dependencies/opensearch-sql-plugin"
def jsJarDirectory = "$buildDir/dependencies/opensearch-job-scheduler"
def adJarDirectory = "$buildDir/dependencies/opensearch-time-series-analytics"
def sparkDir = "$buildDir/dependencies/spark"

configurations {
    zipArchive
    spark {
        transitive = false
    }
    secureIntegTestPluginArchive
    all {
        resolutionStrategy {
            force "org.mockito:mockito-core:${versions.mockito}"
            force "com.google.guava:guava:33.2.1-jre" // CVE for 31.1
            force("org.eclipse.platform:org.eclipse.core.runtime:3.30.0") // CVE for < 3.29.0, forces JDK17 for spotless
            force("org.apache.httpcomponents.client5:httpclient5:${versions.httpclient5}")
        }
    }
}

task addJarsToClasspath(type: Copy) {
    from(fileTree(dir: sqlJarDirectory)) {
        include "opensearch-sql-${opensearch_build}.jar"
        include "ppl-${opensearch_build}.jar"
        include "protocol-${opensearch_build}.jar"
    }
    into("$buildDir/classes")

    from(fileTree(dir: jsJarDirectory)) {
        include "opensearch-job-scheduler-${opensearch_build}.jar"
    }
    into("$buildDir/classes")

    from(fileTree(dir: adJarDirectory)) {
        include "opensearch-time-series-analytics-${opensearch_build}.jar"
    }
    into("$buildDir/classes")

    // spark jar
    from(fileTree(dir: sparkDir)) {
        include("*.jar")
    }
    into("$buildDir/classes")
}



dependencies {
    // 3P dependencies
    compileOnly group: 'com.google.code.gson', name: 'gson', version: '2.10.1'

    compileOnly "org.apache.logging.log4j:log4j-slf4j-impl:2.23.1"
    compileOnly group: 'org.json', name: 'json', version: '20240303'
    compileOnly("com.google.guava:guava:33.2.1-jre")
    compileOnly group: 'org.apache.commons', name: 'commons-lang3', version: "${versions.commonslang}"
    compileOnly group: 'org.apache.commons', name: 'commons-text', version: '1.12.0'
    compileOnly group: 'org.apache.commons', name: 'commons-math3', version: '3.6.1'
    compileOnly("com.fasterxml.jackson.core:jackson-annotations:${versions.jackson}")
    compileOnly("com.fasterxml.jackson.core:jackson-databind:${versions.jackson_databind}")
    compileOnly(group: 'org.apache.httpcomponents.core5', name: 'httpcore5', version: "${versions.httpcore5}")
    compileOnly(group: 'org.apache.httpcomponents.client5', name: 'httpclient5', version: "${versions.httpclient5}")
    compileOnly ('com.jayway.jsonpath:json-path:2.9.0') {
        exclude group: 'net.minidev', module: 'json-smart'
    }
    compileOnly (group: 'software.amazon.awssdk', name: 'netty-nio-client', version: "${versions.aws}") {
        exclude(group: 'org.reactivestreams', module: 'reactive-streams')
        exclude(group: 'org.slf4j', module: 'slf4j-api')
    }
    compileOnly(group: 'software.amazon.awssdk', name: 'http-client-spi', version: "${versions.aws}")
    compileOnly(group: 'software.amazon.awssdk', name: 'utils', version: "${versions.aws}")
    compileOnly(group: 'software.amazon.awssdk', name: 'sdk-core', version: "${versions.aws}")

    spark 'org.apache.spark:spark-sql-api_2.13:3.5.4'
    spark ('org.apache.spark:spark-core_2.13:3.5.4') {
        exclude group: 'org.eclipse.jetty', module: 'jetty-server'
    }
    spark group: 'org.apache.spark', name: 'spark-common-utils_2.13', version: '3.5.4'

    implementation 'org.scala-lang:scala-library:2.13.9'
    implementation group: 'org.antlr', name: 'antlr4-runtime', version: '4.9.3'
    implementation("org.json4s:json4s-ast_2.13:3.7.0-M11")
    implementation("org.json4s:json4s-core_2.13:3.7.0-M11")
    implementation("org.json4s:json4s-jackson_2.13:3.7.0-M11")
    implementation 'com.fasterxml.jackson.module:jackson-module-scala_3:2.18.2'
    implementation group: 'org.scala-lang', name: 'scala3-library_3', version: '3.7.0-RC1-bin-20250119-bd699fc-NIGHTLY'
    implementation("com.thoughtworks.paranamer:paranamer:2.8")
    implementation("org.jsoup:jsoup:1.19.1")

    // Plugin dependencies
    compileOnly group: 'org.opensearch', name:'opensearch-ml-common', version: "${opensearch_build}"
    compileOnly group: 'org.opensearch', name:'opensearch-ml-spi', version: "${opensearch_build}"
    compileOnly fileTree(dir: jsJarDirectory, include: ["opensearch-job-scheduler-${opensearch_build}.jar"])
    implementation fileTree(dir: adJarDirectory, include: ["opensearch-anomaly-detection-${opensearch_build}.jar"])
    implementation fileTree(dir: sqlJarDirectory, include: ["opensearch-sql-thin-${opensearch_build}.jar", "ppl-${opensearch_build}.jar", "protocol-${opensearch_build}.jar"])
    implementation fileTree(dir: sparkDir, include: ["spark*.jar"])
    compileOnly "org.opensearch:common-utils:${opensearch_build}"
    compileOnly "org.jetbrains.kotlin:kotlin-stdlib:${kotlin_version}"
    compileOnly "org.opensearch:opensearch-job-scheduler-spi:${opensearch_build}"


    // ZipArchive dependencies used for integration tests
    // The order is important here, we need to make sure opensearch-job-scheduler is before ml-plugin and AD
    zipArchive group: 'org.opensearch.plugin', name:'opensearch-job-scheduler', version: "${opensearch_build}"
    zipArchive group: 'org.opensearch.plugin', name:'opensearch-ml-plugin', version: "${opensearch_build}"
    zipArchive group: 'org.opensearch.plugin', name:'opensearch-anomaly-detection', version: "${opensearch_build}"
    zipArchive group: 'org.opensearch.plugin', name:'opensearch-sql-plugin', version: "${opensearch_build}"
    zipArchive group: 'org.opensearch.plugin', name:'opensearch-knn', version: "${opensearch_build}"
    zipArchive group: 'org.opensearch.plugin', name:'neural-search', version: "${opensearch_build}"
    zipArchive group: 'org.opensearch.plugin', name:'alerting', version: "${opensearch_build}"
    secureIntegTestPluginArchive group: 'org.opensearch.plugin', name:'opensearch-security', version: "${opensearch_build}"

    // Test dependencies
    testImplementation "org.opensearch.test:framework:${opensearch_version}"
    testImplementation group: 'junit', name: 'junit', version: '4.13.2'
    testImplementation group: 'org.json', name: 'json', version: '20240303'
    testImplementation group: 'org.mockito', name: 'mockito-core', version: '5.14.2'
    testImplementation group: 'org.mockito', name: 'mockito-inline', version: '5.2.0'
    testImplementation("net.bytebuddy:byte-buddy:1.17.7")
    testImplementation("net.bytebuddy:byte-buddy-agent:1.17.5")
    testImplementation 'org.junit.jupiter:junit-jupiter-api:5.11.2'
    testImplementation 'org.mockito:mockito-junit-jupiter:5.14.2'
    testImplementation "com.nhaarman.mockitokotlin2:mockito-kotlin:2.2.0"
    testImplementation "com.cronutils:cron-utils:9.2.1"
    testImplementation 'com.jayway.jsonpath:json-path:2.9.0'
    testImplementation('net.minidev:json-smart:2.5.2')
    testImplementation 'net.minidev:asm:1.0.2'
    testImplementation "commons-validator:commons-validator:1.8.0"
    testRuntimeOnly 'org.junit.jupiter:junit-jupiter-engine:5.11.2'
}
task addSparkJar(type: Copy) {
    mustRunAfter()
    from(configurations.spark)
    into sparkDir

    doLast {
        def jarA = file("$sparkDir/spark-sql-api_2.13-3.5.4.jar")
        def jarB = file("$sparkDir/spark-core_2.13-3.5.4.jar")
        def jarC = file("$sparkDir/spark-common-utils_2.13-3.5.4.jar")

        // 3a. Extract jar A to manipulate it
        def jarAContents = file("$buildDir/tmp/JarAContents")
        delete(jarAContents)
        jarAContents.mkdirs()
        copy {
            from zipTree(jarA)
            into jarAContents
        }
        // Remove the unwanted directory from jar A
        delete file("${jarAContents}/org/apache/spark/unused")

        // Re-compress jar A
        ant.zip(destfile: jarA, baseDir: jarAContents)

        // 3b. Repeat for jar B
        def jarBContents = file("$buildDir/tmp/JarBContents")
        delete(jarBContents)
        jarBContents.mkdirs()
        copy {
            from zipTree(jarB)
            into jarBContents
        }
        // Remove the unwanted directory from jar B
        delete file("${jarBContents}/org/apache/spark/unused")
        delete file("${jarBContents}/org/sparkproject/jetty/http")
        delete file("${jarBContents}/org/sparkproject/jetty/server")
        delete file("${jarBContents}/META-INF/maven/org.eclipse.jetty/jetty-http")
        delete file("${jarBContents}/META-INF/maven/org.eclipse.jetty/jetty-server")
        // Re-compress jar B
        ant.zip(destfile: jarB, baseDir: jarBContents)

        def jarCContents = file("$buildDir/tmp/JarBContents")
        delete(jarCContents)
        jarCContents.mkdirs()
        copy {
            from zipTree(jarC)
            into jarCContents
        }
        // Remove the unwanted directory from jar C
        delete file("${jarCContents}/org/apache/spark/unused")
        delete file("${jarCContents}/org/apache/spark/SparkDriverExecutionException.class")
        delete file("${jarCContents}/org/apache/spark/SparkUserAppException.class")
        delete file("${jarCContents}/org/apache/spark/SparkUserAppException\$.class")
        delete file("${jarCContents}/org/apache/spark/SparkUserAppException*class")


        // Re-compress jar C
        ant.zip(destfile: jarC, baseDir: jarCContents)
    }
}


task extractSqlJar(type: Copy) {
    mustRunAfter()
    from(zipTree(configurations.zipArchive.find { it.name.startsWith("opensearch-sql-plugin")}))
    into sqlJarDirectory
}
task extractSqlClass(type: Copy, dependsOn: [extractSqlJar]) {
    from zipTree("${sqlJarDirectory}/opensearch-sql-${opensearch_build}.jar")
    into("$buildDir/opensearch-sql")
    include 'org/opensearch/sql/**'
}

task replaceSqlJar(type: Jar, dependsOn: [extractSqlClass]) {
    from("$buildDir/opensearch-sql")
    archiveFileName = "opensearch-sql-thin-${opensearch_build}.jar"
    destinationDirectory = file(sqlJarDirectory)
    doLast {
        file("${sqlJarDirectory}/opensearch-sql-${opensearch_build}.jar").delete()
    }
}


task extractJsJar(type: Copy) {
    mustRunAfter()
    from(zipTree(configurations.zipArchive.find { it.name.startsWith("opensearch-job-scheduler")}))
    into jsJarDirectory
}

task extractAdJar(type: Copy) {
    mustRunAfter()
    from(zipTree(configurations.zipArchive.find { it.name.startsWith("opensearch-anomaly-detection")}))
    into adJarDirectory
}

tasks.addJarsToClasspath.dependsOn(replaceSqlJar)
tasks.addJarsToClasspath.dependsOn(extractJsJar)
tasks.addJarsToClasspath.dependsOn(extractAdJar)
tasks.addJarsToClasspath.dependsOn(addSparkJar)
project.tasks.delombok.dependsOn(addJarsToClasspath)
tasks.publishNebulaPublicationToMavenLocal.dependsOn ':generatePomFileForPluginZipPublication'
tasks.validateNebulaPom.dependsOn ':generatePomFileForPluginZipPublication'

dependencyLicenses.enabled = false
loggerUsageCheck.enabled = false
testingConventions.enabled = false
thirdPartyAudit.enabled = false
publishNebulaPublicationToMavenLocal.enabled = false

test {
    testLogging {
        exceptionFormat "full"
        events "skipped", "passed", "failed" // "started"
        showStandardStreams true
    }
    include '**/*Tests.class'
    systemProperty 'tests.security.manager', 'false'
}

jacocoTestReport {
    dependsOn test
    reports {
        html.required = true // human readable
        xml.required = true // for coverlay
    }
}

spotless {
    if (JavaVersion.current() >= JavaVersion.VERSION_17) {
        // Spotless configuration for Java files
        java {
            removeUnusedImports()
            importOrder 'java', 'javax', 'org', 'com'
            licenseHeaderFile 'spotless.license.java'
            eclipse().configFile rootProject.file('.eclipseformat.xml')
        }
    } else {
        logger.lifecycle("Spotless plugin requires Java 17 or higher. Skipping Spotless tasks.")
    }
}

compileJava {
    dependsOn extractSqlJar
    dependsOn extractJsJar
    dependsOn extractAdJar
    dependsOn delombok
    options.compilerArgs.addAll(["-processor", 'lombok.launch.AnnotationProcessorHider$AnnotationProcessor'])
}

compileTestJava {
    options.compilerArgs.addAll(["-processor", 'lombok.launch.AnnotationProcessorHider$AnnotationProcessor'])
}

forbiddenApisTest.ignoreFailures = true


opensearchplugin {
    name 'opensearch-skills'
    description 'OpenSearch Skills'
    classname 'org.opensearch.agent.ToolPlugin'
    extendedPlugins = ['opensearch-ml']
    licenseFile rootProject.file("LICENSE.txt")
    noticeFile rootProject.file("NOTICE")
}

def opensearch_tmp_dir = rootProject.file('build/private/opensearch_tmp').absoluteFile
opensearch_tmp_dir.mkdirs()

ext {
    projectSubstitutions = [:]
    isSnapshot = "true" == System.getProperty("build.snapshot", "true")
}

allprojects {
    // Default to the apache license
    project.ext.licenseName = 'The Apache Software License, Version 2.0'
    project.ext.licenseUrl = 'http://www.apache.org/licenses/LICENSE-2.0.txt'
    plugins.withType(ShadowPlugin).whenPluginAdded {
        publishing {
            repositories {
                maven {
                    name = 'staging'
                    url = "${rootProject.buildDir}/local-staging-repo"
                }
            }
            publications {
                // add license information to generated poms
                all {
                    pom {
                        name = "skills"
                        description = "Tools for Agent Framework"
                    }
                    pom.withXml { XmlProvider xml ->
                        Node node = xml.asNode()
                        node.appendNode('inceptionYear', '2021')

                        Node license = node.appendNode('licenses').appendNode('license')
                        license.appendNode('name', project.licenseName)
                        license.appendNode('url', project.licenseUrl)

                        Node developer = node.appendNode('developers').appendNode('developer')
                        developer.appendNode('name', 'OpenSearch')
                        developer.appendNode('url', 'https://github.com/opensearch-project/')skills
                    }
                }
            }
        }
    }
}

publishing {
    publications {
        pluginZip(MavenPublication) { publication ->
            pom {
                name = "OpenSearch Skills"
                description = "OpenSearch Skills"
                groupId = "org.opensearch.plugin"
                licenses {
                    license {
                        name = "The Apache License, Version 2.0"
                        url = "http://www.apache.org/licenses/LICENSE-2.0.txt"
                    }
                }
                developers {
                    developer {
                        name = "OpenSearch"
                        url = "https://github.com/opensearch-project/skills"
                    }
                }
            }
        }
    }
    repositories {
        maven {
            name = "Snapshots"
            url = System.getenv("MAVEN_SNAPSHOTS_S3_REPO")
            credentials(AwsCredentials) {
                accessKey = System.getenv("AWS_ACCESS_KEY_ID")
                secretKey = System.getenv("AWS_SECRET_ACCESS_KEY")
                sessionToken = System.getenv("AWS_SESSION_TOKEN")
            }
        }
    }
    gradle.startParameter.setShowStacktrace(ShowStacktrace.ALWAYS)
    gradle.startParameter.setLogLevel(LogLevel.DEBUG)
}

def _numNodes = findProperty('numNodes') as Integer ?: 1

// Set up integration tests
task integTest(type: RestIntegTestTask) {
    description = "Run tests against a cluster"
    testClassesDirs = sourceSets.test.output.classesDirs
    classpath = sourceSets.test.runtimeClasspath
}
tasks.named("check").configure { dependsOn(integTest) }

integTest {
    dependsOn "bundlePlugin"
    systemProperty 'tests.security.manager', 'false'
    systemProperty 'java.io.tmpdir', opensearch_tmp_dir.absolutePath
    systemProperty('project.root', project.rootDir.absolutePath)
    systemProperty "https", System.getProperty("https")
    systemProperty "user", System.getProperty("user")
    systemProperty "password", System.getProperty("password")

    systemProperty 'security.enabled', System.getProperty('security.enabled')
    var is_https = System.getProperty("https")
    var user = System.getProperty("user")
    var password = System.getProperty("password")

    if (System.getProperty("security.enabled") != null) {
        // If security is enabled, set is_https/user/password defaults
        // admin password is permissable here since the security plugin is manually configured using the default internal_users.yml configuration
        is_https = is_https == null ? "true" : is_https
        user = user == null ? "admin" : user
        password = password == null ? "admin" : password
        System.setProperty("https", is_https)
        System.setProperty("user", user)
        System.setProperty("password", password)
    }

    systemProperty("https", is_https)
    systemProperty("user", user)
    systemProperty("password", password)

    // Certain integ tests require system index manipulation to properly test. We exclude those
    // in the security-enabled scenario since this action is prohibited by security plugin.
    if (System.getProperty("https") != null && System.getProperty("https") == "true") {
        filter {
            excludeTestsMatching "org.opensearch.integTest.SearchAlertsToolIT"
            excludeTestsMatching "org.opensearch.integTest.SearchAnomalyResultsToolIT"
        }
    }


    // doFirst delays this block until execution time
    doFirst {
        // Tell the test JVM if the cluster JVM is running under a debugger so that tests can
        // use longer timeouts for requests.
        def isDebuggingCluster = getDebug() || System.getProperty("test.debug") != null
        systemProperty 'cluster.debug', isDebuggingCluster
        // Set number of nodes system property to be used in tests
        systemProperty 'cluster.number_of_nodes', "${_numNodes}"
        // There seems to be an issue when running multi node run or integ tasks with unicast_hosts
        // not being written, the waitForAllConditions ensures it's written
        getClusters().forEach { cluster ->
            cluster.waitForAllConditions()
        }
    }

    // The --debug-jvm command-line option makes the cluster debuggable; this makes the tests debuggable
    if (System.getProperty("test.debug") != null) {
        jvmArgs '-agentlib:jdwp=transport=dt_socket,server=y,suspend=y,address=*:5005'
    }
}
// Set up integration test clusters, installs all zipArchive dependencies and this plugin
testClusters.integTest {
    testDistribution = "ARCHIVE"

    // Optionally install security
    if (System.getProperty("security.enabled") != null) {
         configurations.secureIntegTestPluginArchive.asFileTree.each {
            if(it.name.contains("opensearch-security")){
                plugin(provider(new Callable<RegularFile>() {
                    @Override
                    RegularFile call() throws Exception {
                        return new RegularFile() {
                            @Override
                            File getAsFile() {
                                return it
                            }
                        }
                    }
                }))
            }
        }

        getNodes().forEach { node ->
            var creds = node.getCredentials()
            // admin password is permissable here since the security plugin is manually configured using the default internal_users.yml configuration
            if (creds.isEmpty()) {
                creds.add(Map.of('username', 'admin', 'password', 'admin'))
            } else {
                creds.get(0).putAll(Map.of('username', 'admin', 'password', 'admin'))
            }
        }

        // Config below including files are copied from security demo configuration
        ['esnode.pem', 'esnode-key.pem', 'root-ca.pem','kirk.pem','kirk-key.pem'].forEach { file ->
            File local = Paths.get(opensearch_tmp_dir.absolutePath, file).toFile()
            download.run {
                src "https://raw.githubusercontent.com/opensearch-project/security/main/bwc-test/src/test/resources/security/" + file
                dest local
                overwrite false
            }
        }

        // // Config below including files are copied from security demo configuration
        extraConfigFile("esnode.pem", file("$opensearch_tmp_dir/esnode.pem"))
        extraConfigFile("esnode-key.pem", file("$opensearch_tmp_dir/esnode-key.pem"))
        extraConfigFile("root-ca.pem", file("$opensearch_tmp_dir/root-ca.pem"))

        // This configuration is copied from the security plugins demo install:
        // https://github.com/opensearch-project/security/blob/2.11.1.0/tools/install_demo_configuration.sh#L365-L388
        setting("plugins.security.ssl.transport.pemcert_filepath", "esnode.pem")
        setting("plugins.security.ssl.transport.pemkey_filepath", "esnode-key.pem")
        setting("plugins.security.ssl.transport.pemtrustedcas_filepath", "root-ca.pem")
        setting("plugins.security.ssl.transport.enforce_hostname_verification", "false")
        setting("plugins.security.ssl.http.enabled", "true")
        setting("plugins.security.ssl.http.pemcert_filepath", "esnode.pem")
        setting("plugins.security.ssl.http.pemkey_filepath", "esnode-key.pem")
        setting("plugins.security.ssl.http.pemtrustedcas_filepath", "root-ca.pem")
        setting("plugins.security.allow_unsafe_democertificates", "true")
        setting("plugins.security.allow_default_init_securityindex", "true")
        setting("plugins.security.unsupported.inject_user.enabled", "true")

        setting("plugins.security.authcz.admin_dn", "\n- CN=kirk,OU=client,O=client,L=test, C=de")
        setting('plugins.security.restapi.roles_enabled', '["all_access", "security_rest_api_access"]')
        setting('plugins.security.system_indices.enabled', "true")
        setting('plugins.security.system_indices.indices', '[' +
                '".plugins-ml-config", ' +
                '".plugins-ml-connector", ' +
                '".plugins-ml-model-group", ' +
                '".plugins-ml-model", ".plugins-ml-task", ' +
                '".plugins-ml-conversation-meta", ' +
                '".plugins-ml-conversation-interactions", ' +
                '".opendistro-alerting-config", ' +
                '".opendistro-alerting-alert*", ' +
                '".opendistro-anomaly-results*", ' +
                '".opendistro-anomaly-detector*", ' +
                '".opendistro-anomaly-checkpoints", ' +
                '".opendistro-anomaly-detection-state", ' +
                '".opendistro-reports-*", ' +
                '".opensearch-notifications-*", ' +
                '".opensearch-notebooks", ' +
                '".opensearch-observability", ' +
                '".ql-datasources", ' +
                '".opendistro-asynchronous-search-response*", ' +
                '".replication-metadata-store", ' +
                '".opensearch-knn-models", ' +
                '".geospatial-ip2geo-data*", ' +
                '".plugins-flow-framework-config", ' +
                '".plugins-flow-framework-templates", ' +
                '".plugins-flow-framework-state"' +
                ']'
        )
        setSecure(true)
    }

    // Installs all registered zipArchive dependencies on integTest cluster nodes
    configurations.zipArchive.asFileTree.each {
        plugin(provider(new Callable<RegularFile>(){
            @Override
            RegularFile call() throws Exception {
                return new RegularFile() {
                    @Override
                    File getAsFile() {
                        return it
                    }
                }
            }
        }))
    }

    // Install skills plugin on integTest cluster nodes
    plugin(project.tasks.bundlePlugin.archiveFile)

    // Cluster shrink exception thrown if we try to set numberOfNodes to 1, so only apply if > 1
    if (_numNodes > 1) numberOfNodes = _numNodes

    // When running integration tests it doesn't forward the --debug-jvm to the cluster anymore
    // i.e. we have to use a custom property to flag when we want to debug OpenSearch JVM
    // since we also support multi node integration tests we increase debugPort per node
    if (System.getProperty("opensearch.debug") != null) {
        def debugPort = 5005
        nodes.forEach { node ->
            node.jvmArgs("-agentlib:jdwp=transport=dt_socket,server=n,suspend=y,address=*:${debugPort}")
            debugPort += 1
        }
    }
}

// Remote Integration Tests
task integTestRemote(type: RestIntegTestTask) {
    testClassesDirs = sourceSets.test.output.classesDirs
    classpath = sourceSets.test.runtimeClasspath

    systemProperty "https", System.getProperty("https")
    systemProperty "user", System.getProperty("user")
    systemProperty "password", System.getProperty("password")

    systemProperty 'cluster.number_of_nodes', "${_numNodes}"

    systemProperty 'tests.security.manager', 'false'
    // Run tests with remote cluster only if rest case is defined
    if (System.getProperty("tests.rest.cluster") != null) {
        filter {
            includeTestsMatching "org.opensearch.integTest.*IT"
        }
    }

    // Certain integ tests require system index manipulation to properly test. We exclude those
    // in the security-enabled scenario since this action is prohibited by security plugin.
    if (System.getProperty("https") != null && System.getProperty("https") == "true") {
        filter {
            excludeTestsMatching "org.opensearch.integTest.SearchAlertsToolIT"
            excludeTestsMatching "org.opensearch.integTest.SearchAnomalyResultsToolIT"
        }
    }
}

// Automatically sets up the integration test cluster locally
run {
    useCluster testClusters.integTest
}

// updateVersion: Task to auto increment to the next development iteration
task updateVersion {
    onlyIf { System.getProperty('newVersion') }
    doLast {
        ext.newVersion = System.getProperty('newVersion')
        println "Setting version to ${newVersion}."
        // String tokenization to support -SNAPSHOT
        // Include the required files that needs to be updated with new Version
        ant.replaceregexp(file:'build.gradle', match: '"opensearch.version", "\\d.*"', replace: '"opensearch.version", "' + newVersion.tokenize('-')[0] + '-SNAPSHOT"', flags:'g', byline:true)
    }
}<|MERGE_RESOLUTION|>--- conflicted
+++ resolved
@@ -11,12 +11,8 @@
 buildscript {
     ext {
         opensearch_group = "org.opensearch"
-<<<<<<< HEAD
         opensearch_version = System.getProperty("opensearch.version", "3.3.2-SNAPSHOT")
-=======
-        opensearch_version = System.getProperty("opensearch.version", "3.3.1-SNAPSHOT")
->>>>>>> e52e21cd
-         buildVersionQualifier = System.getProperty("build.version_qualifier", "")
+        buildVersionQualifier = System.getProperty("build.version_qualifier", "")
         isSnapshot = "true" == System.getProperty("build.snapshot", "true")
         version_tokens = opensearch_version.tokenize('-')
         opensearch_build = version_tokens[0] + '.0'
